--- conflicted
+++ resolved
@@ -9,11 +9,7 @@
 
 setup(
     name="arcam-fmj",
-<<<<<<< HEAD
-    version="1.0.2.dev2",
-=======
     version="1.2.1",
->>>>>>> dad04a67
     description="A python library for speaking to Arcam receivers",
     long_description=long_description,
     long_description_content_type="text/x-rst",
